# -------------------------------------------------------------------------
# Copyright (c) Microsoft Corporation. All rights reserved.
# Licensed under the MIT License.
# --------------------------------------------------------------------------
from olive.passes.onnx.append_pre_post_processing_ops import AppendPrePostProcessingOps
from olive.passes.onnx.conversion import OnnxConversion
from olive.passes.onnx.optimum_conversion import OptimumConversion
from olive.passes.onnx.optimum_merging import OptimumMerging
from olive.passes.onnx.float16_conversion import OnnxFloatToFloat16
from olive.passes.onnx.inc_quantization import IncDynamicQuantization, IncQuantization, IncStaticQuantization
from olive.passes.onnx.insert_beam_search import InsertBeamSearch
from olive.passes.onnx.mixed_precision import OrtMixedPrecision
from olive.passes.onnx.model_optimizer import OnnxModelOptimizer
from olive.passes.onnx.perf_tuning import OrtPerfTuning
from olive.passes.onnx.quantization import OnnxDynamicQuantization, OnnxQuantization, OnnxStaticQuantization
from olive.passes.onnx.transformer_optimization import OrtTransformersOptimization
from olive.passes.onnx.vitis_ai_quantization import VitisAIQuantization

__all__ = [
    "AppendPrePostProcessingOps",
    "OnnxConversion",
    "OnnxDynamicQuantization",
    "OnnxQuantization",
    "OnnxStaticQuantization",
    "IncDynamicQuantization",
    "IncQuantization",
    "IncStaticQuantization",
    "OrtPerfTuning",
    "OrtTransformersOptimization",
    "OnnxModelOptimizer",
    "OnnxFloatToFloat16",
    "InsertBeamSearch",
    "OrtMixedPrecision",
<<<<<<< HEAD
    "OptimumConversion",
    "OptimumMerging",
=======
    "VitisAIQuantization",
>>>>>>> 0697e20b
]<|MERGE_RESOLUTION|>--- conflicted
+++ resolved
@@ -31,10 +31,7 @@
     "OnnxFloatToFloat16",
     "InsertBeamSearch",
     "OrtMixedPrecision",
-<<<<<<< HEAD
+    "VitisAIQuantization",
     "OptimumConversion",
     "OptimumMerging",
-=======
-    "VitisAIQuantization",
->>>>>>> 0697e20b
 ]